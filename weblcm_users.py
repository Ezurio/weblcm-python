--- conflicted
+++ resolved
@@ -157,13 +157,8 @@
 			now = datetime.now()
 			user = cls._failed_logins.get(username)
 			#Block username for 'login_block_timeout' seconds if failed consecutively for 'login_retry_times' times
-<<<<<<< HEAD
-			if user and user.get('failed', 0) >= SystemSettingsManage.get_login_retry_times():
-				dt = (datetime.now() - user['time']).total_seconds()
-=======
 			if user and len(user['time']) >= SystemSettingsManage.get_login_retry_times():
 				dt = abs((now - user['time'][-1]).total_seconds())
->>>>>>> d3cd053b
 				if dt < SystemSettingsManage.get_tamper_protection_timeout():
 					return True
 				cls._failed_logins.pop(username, None)
