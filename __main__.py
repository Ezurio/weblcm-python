--- conflicted
+++ resolved
@@ -26,11 +26,8 @@
 			plugins.append(k)
 
 		settings = {}
-<<<<<<< HEAD
-=======
 		#Whether to display 'zone' on the 'edit connection' page
 		settings['firewalld_disabled'] = Root._firewalld_disabled
->>>>>>> d3cd053b
 		settings['session_timeout'] = SystemSettingsManage.get_session_timeout()
 
 		return {
@@ -120,11 +117,6 @@
 
 	#Server config
 	cherrypy.config.update({
-<<<<<<< HEAD
-			'server.ssl_certificate': '{0}{1}'.format(weblcm_def.FILEDIR_DICT.get('cert'), 'server.crt'),
-			'server.ssl_private_key': '{0}{1}'.format(weblcm_def.FILEDIR_DICT.get('cert'), 'server.key'),
-=======
->>>>>>> d3cd053b
 			'tools.sessions.timeout': SystemSettingsManage.get_session_timeout(),
 		})
 
