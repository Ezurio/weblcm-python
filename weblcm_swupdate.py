--- conflicted
+++ resolved
@@ -105,23 +105,6 @@
 
 		cherrypy.session['swupdate'] = cherrypy.session.id
 
-<<<<<<< HEAD
-		try:
-			proc = Popen(["/usr/sbin/weblcm_swupdate.sh", "pre-update"], stdout=PIPE, stderr=PIPE)
-			outs, errs = proc.communicate(timeout=SystemSettingsManage.get_user_callback_timeout())
-			if proc.returncode:
-				result['message'] = errs.decode("utf-8")
-				result['SDCERR'] = proc.returncode
-			elif swclient.prepare_fw_update(dryrun) > 0:
-				result['SDCERR'] = 0
-
-		except TimeoutExpired:
-			proc.kill()
-			outs, errs = proc.communicate()
-			result['message'] = "Update checking timeout"
-		except Exception as e:
-			result['message'] = "{}".format(e)
-=======
 		images = cherrypy.request.json.get('images', None)
 		url = cherrypy.request.json.get('url', None)
 		timeout = cherrypy.request.json.get('timeout', SystemSettingsManage.get_user_callback_timeout())
@@ -131,7 +114,6 @@
 			do_swupdate(args = ["/usr/sbin/weblcm_swupdate.sh", "pre-update"], callback = swclient.prepare_fw_update)
 		else:
 			result['message'] = "Bad Request"
->>>>>>> d3cd053b
 
 		if result['SDCERR']:
 			SWUpdate._isUpdating = False
