--- conflicted
+++ resolved
@@ -15,13 +15,10 @@
     clickEditConnectionPage();
   });
 
-<<<<<<< HEAD
-=======
   $(document).on("click", "#networking_certs_mini_menu, #networking_certs_main_menu", function(){
     clickCertsPage();
   });
 
->>>>>>> d3cd053b
   $(document).on("click", "#networking_scan_mini_menu, #networking_scan_main_menu", function(){
     clickScanPage();
   });
@@ -94,8 +91,6 @@
     onChangePhase2Eap();
   });
 
-<<<<<<< HEAD
-=======
   $(document).on("click", "#bt-import-cert", function(){
     fileUpload($("#form-import-cert"), $("#input-file-cert"), $("#bt-import-cert"));
     getFileList('cert', createCertList);
@@ -125,7 +120,6 @@
     }
   });
 
->>>>>>> d3cd053b
   clickStatusPage();
 }
 
@@ -285,32 +279,17 @@
 function onChangeNetworkInterface(){
 
   let ifrname = $("#interface-name").val();
-<<<<<<< HEAD
-  if(-1 != ifrname.indexOf("wlan")){
-=======
 
   if(-1 !== ifrname.indexOf("wlan")){
->>>>>>> d3cd053b
     $("#connection-type").val("802-11-wireless");
     $("#connection-type").change();
     $('#connection-type').attr('disabled', 'disabled');
   }
-<<<<<<< HEAD
-  else if(-1 != ifrname.indexOf("eth")){
-=======
   else if(-1 !== ifrname.indexOf("eth")){
->>>>>>> d3cd053b
     $("#connection-type").val("802-3-ethernet");
     $("#connection-type").change();
     $('#connection-type').attr('disabled', 'disabled');
   }
-<<<<<<< HEAD
-  else {
-    $('#connection-type').removeAttr('disabled');
-  }
-
-
-=======
   else if(-1 !== ifrname.indexOf("br")){
     $("#connection-type").val("bridge");
     $("#connection-type").change();
@@ -319,7 +298,6 @@
   else {
     $('#connection-type').removeAttr('disabled');
   }
->>>>>>> d3cd053b
 }
 
 function onChangeConnectionType(){
@@ -509,22 +487,6 @@
 function resetEapSetting(wxs){
 
   $("#ca-cert-display").addClass("d-none");
-<<<<<<< HEAD
-  $("#ca-cert").val();
-  $("#client-cert-display").addClass("d-none");
-  $("#client-cert").val();
-  $("#private-key-display").addClass("d-none");
-  $("#private-key").val();
-  $("#private-key-password-display").addClass("d-none");
-  $("#tls-disable-time-checks-display").addClass("d-none");
-  $("#tls-disable-time-checks").val();
-
-  $("#pac-file-display").addClass("d-none");
-  $("#pac-file").val();
-  $("#pac-file-password-display").addClass("d-none");
-  $("#phase1-fast-provisioning-display").addClass("d-none");
-  $("#phase1-fast-provisioning").val();
-=======
   $("#ca-cert").val('');
   $("#client-cert-display").addClass("d-none");
   $("#client-cert").val('');
@@ -543,16 +505,12 @@
   $("#phase1-fast-provisioning").val('');
   $("#form-import-pac").addClass("d-none");
   $("#form-import-pac").val('');
->>>>>>> d3cd053b
 
   var eap = $("#eap-method").val();
   switch(eap){
     case "fast":
-<<<<<<< HEAD
-=======
       if(-1 == currUserPermission.indexOf("networking_certs_management"))
         $("#form-import-pac").removeClass("d-none");
->>>>>>> d3cd053b
       $("#pac-file-display").removeClass("d-none");
       $("#pac-file").val(parseSettingData(wxs, "pac-file", ""));
       $("#pac-file-password-display").removeClass("d-none");
@@ -562,11 +520,8 @@
     case "tls":
     case "ttls":
     case "peap":
-<<<<<<< HEAD
-=======
       if(-1 == currUserPermission.indexOf("networking_certs_management"))
         $("#form-import-cert").removeClass("d-none");
->>>>>>> d3cd053b
       $("#ca-cert-display").removeClass("d-none");
       $("#ca-cert").val(parseSettingData(wxs, "ca-cert", ""));
       $("#client-cert-display").removeClass("d-none");
@@ -992,25 +947,6 @@
   $("#connection-uuid").val("");
   $("#connection-id").val(id);
 
-<<<<<<< HEAD
-  if(ssid){
-    $("#interface-name option").each(function(){
-
-      if(-1 != $(this).val().indexOf("wlan")){
-        $("#interface-name").val($(this).val());
-        $("#interface-name").change();
-        $("#ssid").val(ssid);
-        $("#key-mgmt").val(key_mgmt);
-        $("#key-mgmt").change();
-        return false
-      }
-
-    });
-  }
-}
-
-function getWifiConnection(settings){
-=======
   if(ssid) {
     let dev = checkValueInSelectList($("#interface-name option"), "wlan");
     if(dev.length){
@@ -1024,7 +960,6 @@
 }
 
 function getConnectionConnection(settings){
->>>>>>> d3cd053b
 
   $("#connection-uuid").val(parseSettingData(settings['connection'], "uuid", ""));
   $("#connection-id").val(parseSettingData(settings['connection'], "id", ""));
@@ -1036,24 +971,18 @@
 
   $("#interface-name").val(parseSettingData(settings['connection'], "interface-name", ""));
   $("#interface-name").change();
-<<<<<<< HEAD
-=======
-
->>>>>>> d3cd053b
+
   //"autoconnect" is boolean. Use 1 and 0 so we don't need to do conversion in the backend.
   if(parseSettingData(settings['connection'], "autoconnect", true))
     $("#autoconnect").val(1);
   else
     $("#autoconnect").val(0);
-<<<<<<< HEAD
-=======
 }
 
 function getWifiConnection(settings){
 
   getConnectionConnection(settings);
 
->>>>>>> d3cd053b
   $("#ssid").val(parseSettingData(settings['802-11-wireless'], "ssid", ""));
   $("#client-name").val(parseSettingData(settings['802-11-wireless'], "client-name", ""));
 
@@ -1106,23 +1035,12 @@
 
 function getEthernetConnection(settings) {
 
-<<<<<<< HEAD
-  $("#connection-uuid").val(parseSettingData(settings['connection'], "uuid", ""));
-  $("#connection-id").val(parseSettingData(settings['connection'], "id", ""));
-  if(parseSettingData(settings['connection'], "autoconnect", true))
-    $("#autoconnect").val(1);
-  else
-    $("#autoconnect").val(0);
-  $("#interface-name").val(parseSettingData(settings['connection'], "interface-name", ""));
-  $("#interface-name").change();
-=======
   getConnectionConnection(settings);
 }
 
 function getBridgeConnection(settings) {
 
   getConnectionConnection(settings);
->>>>>>> d3cd053b
 }
 
 function getIpv4Settings(settings){
@@ -1346,7 +1264,6 @@
 }
 
 function validate_wireless_channel(val, $sel, band){
-<<<<<<< HEAD
 
   if(val.length > 0){
 
@@ -1412,178 +1329,6 @@
   return true;
 }
 
-function prepareEthernetConnection() {
-
-  let v;
-  let con = {};
-  let settings = {};
-
-  con['uuid'] = $("#connection-uuid").val().trim();
-  con['type'] =  $("#connection-type").val().trim();
-  con['interface-name'] = $("#interface-name").val().trim();
-  con['autoconnect'] = parseInt($("#autoconnect").val().trim());
-
-  v = $("#connection-id").val().trim();
-  if(!validate_string_input(v, $("#connection-id"))){
-    return {};
-  }
-  con['id'] = v;
-=======
-
-  if(val.length > 0){
-
-    let chan = parseInt(val) | 0;
-    if(!chan || !wifi_channel_to_freq(chan, band)){
-      $sel.css('border-color', 'red');
-      $sel.focus();
-      return false;
-    }
-
-  }
->>>>>>> d3cd053b
-
-  $sel.css('border-color', '');
-  return true
-}
-
-<<<<<<< HEAD
-
-function prepareWirelessConnection() {
-
-  let v;
-  let con = {};
-  let ws = {};
-  let wss = {};
-  let wxs = {}
-  let settings = {};
-
-  con['uuid'] = $("#connection-uuid").val().trim();
-  con['type'] = $("#connection-type").val().trim();
-  con['interface-name'] = $("#interface-name").val().trim();
-  con['autoconnect'] = parseInt($("#autoconnect").val().trim());
-
-  v = $("#connection-id").val().trim();
-  if(!validate_string_input(v, $("#connection-id"))){
-    return {};
-  }
-  con['id'] = v;
-
-  v = $("#ssid").val().trim();
-  if(!validate_string_input(v, $("#ssid"))){
-    return {};
-  }
-  ws['ssid'] = v;
-
-  v = $("#radio-mode").val().trim();
-  if(v)
-    ws['mode'] = v;
-=======
-function get_wireless_channel_list(val, $sel, band){
-  let strlist = "";
-
-  if(val.length > 0){
-    let chlist = val.split(" ");
-
-    for(let i=0; i < chlist.length; i++){
-
-      let freq = wifi_channel_to_freq(parseInt(chlist[i]) | 0, band);
-      if(!freq){
-        $sel.css('border-color', 'red');
-        $sel.focus();
-        return "";
-      }
-
-      strlist += freq.toString() + " ";
-    }
-  }
->>>>>>> d3cd053b
-
-  $sel.css('border-color', '');
-  return strlist.trim();
-}
-
-<<<<<<< HEAD
-  v = $("#tx-power").val().trim();
-  if(!validate_number_input(v, $("#tx-power"))){
-    return {};
-  }
-  if(v)
-    ws['tx-power'] = parseInt(v);
-
-  v = $("#radio-band").val().trim();
-  if(v != "default"){
-    ws['band'] = v;
-  }
-
-  //"band" should be set to "a" or "bg" to set "radio-channel"
-  v = $("#radio-channel").val().trim();
-  if(v && !ws['band']){
-    $("#radio-band").css('border-color', 'red');
-    $("#radio-band").focus();
-    return {};
-  }
-  $("#radio-band").css('border-color', '');
-  if(!validate_number_input(v, $("#radio-channel")) || !validate_wireless_channel(v, $("#radio-channel"), ws['band'])){
-    return {};
-  }
-  if(v)
-    ws['channel'] = parseInt(v);
-
-  v = $("#radio-channel-list").val().trim();
-  if(v && !ws['band']){
-    $("#radio-band").css('border-color', 'red');
-    $("#radio-band").focus();
-    return {};
-  }
-  $("#radio-band").css('border-color', '');
-  ws['frequency-list'] = get_wireless_channel_list(v, $("#radio-channel-list"),  ws['band']);
-  if(v && !ws['frequency-list'].length){
-    return {};
-  }
-
-  v = $("#frequency-dfs").val().trim();
-  if(v)
-    ws['frequency-dfs'] = parseInt(v);
-
-  v = parseInt($("#powersave").val());
-  if(v)
-    ws['powersave'] = v;
-
-  keymgmt = $("#key-mgmt").val().trim();
-  if(keymgmt == "static") {
-    wss['key-mgmt'] = "none";
-    wss['auth-alg'] = $("#auth-alg").val().trim();
-  }
-  else if(keymgmt == "ieee8021x") {
-    wss['auth-alg'] = $("#auth-alg").val().trim();
-    wss['key-mgmt'] = "ieee8021x";
-=======
-function validate_number_input(val, $sel){
-
-  if(val.length > 0){
-
-    if(!/\d+$/.test(val)){
-      $sel.css('border-color', 'red');
-      $sel.focus();
-      return false;
-    }
-  }
-  $sel.css('border-color', '');
-  return true;
-}
-
-function validate_string_input(val, $sel, min, max){
-
-  if (val.length == 0 || (min && val.length < min) || (max && val.length > max)){
-    $sel.css('border-color', 'red');
-    $sel.focus();
-    return false;
-  }
-
-  $sel.css('border-color', '');
-  return true;
-}
-
 function validate_bridge_settings(master, slave, $display){
 
   //"master" requires "slave-type" to be set, and vice versa
@@ -1595,7 +1340,6 @@
   if(!master && slave){
     $display.css('border-color', 'red');
     return false;
->>>>>>> d3cd053b
   }
 
   //Clear error
@@ -1630,13 +1374,6 @@
   return con;
 }
 
-<<<<<<< HEAD
-  if(keymgmt == "static") {
-    v = parseInt($("#wep-tx-keyidx").val().trim());
-    wss['wep-tx-keyidx'] = v;
-
-    v = $("#wep-key0").val().trim();
-=======
 function prepareEthernetConnection() {
   let settings = {};
   con = prepareConnectionConnection();
@@ -1674,26 +1411,17 @@
     ws['ssid'] = v;
 
     v = $("#radio-mode").val().trim();
->>>>>>> d3cd053b
     if(v)
       ws['mode'] = v;
 
-<<<<<<< HEAD
-    v = $("#wep-key1").val().trim();
-=======
     v = $("#client-name").val().trim();
->>>>>>> d3cd053b
     if(v)
       ws['client-name'] = v;
 
-<<<<<<< HEAD
-    v = $("#wep-key2").val().trim();
-=======
     v = $("#tx-power").val().trim();
     if(!validate_number_input(v, $("#tx-power"))){
       return {};
     }
->>>>>>> d3cd053b
     if(v)
       ws['tx-power'] = parseInt(v);
 
@@ -1702,37 +1430,6 @@
       ws['band'] = v;
     }
 
-<<<<<<< HEAD
-    v = $("#wep-key3").val().trim();
-    if(v)
-      wss['wep-key3'] = v;
-  }
-  else if(keymgmt == "ieee8021x") {
-    v = $("#leap-username").val().trim();
-    if(!validate_string_input(v, $("#leap-username"))){
-      return {};
-    }
-    wss['leap-username'] = v;
-
-    v = $("#leap-password").val().trim();
-    if(!validate_string_input(v, $("#leap-password"))){
-      return {};
-    }
-    wss['leap-password'] = v;
-  }
-  else if (keymgmt == "wpa-psk") {
-    v = $("#psk").val();
-    if(!validate_string_input(v, $("#psk"), 8, 64)){
-      return {};
-    }
-    wss['psk'] = v;
-  }
-  else if (keymgmt == "wpa-eap") {
-    wxs['eap'] = $("#eap-method").val().trim();
-    wxs['tls-disable-time-checks'] = $("#tls-disable-time-checks").val().trim();
-    wxs['phase1-fast-provisioning'] = parseInt($("#phase1-fast-provisioning").val().trim());
-
-=======
     //"band" should be set to "a" or "bg" to set "radio-channel"
     v = $("#radio-channel").val().trim();
     if(v && !ws['band']){
@@ -1849,7 +1546,6 @@
     if (wxs['eap'] == "fast")
       wxs['phase1-fast-provisioning'] = parseInt($("#phase1-fast-provisioning").val()) || 0;
 
->>>>>>> d3cd053b
     v = $("#eap-auth-timeout").val().trim();
     if(!validate_number_input(v, $("#eap-auth-timeout"))) {
       return {};
@@ -1922,8 +1618,6 @@
     return wxs;
   }
 
-<<<<<<< HEAD
-=======
   con = prepareConnectionConnection();
   if(!con)
     return con;
@@ -1942,7 +1636,6 @@
       return wxs;
   }
 
->>>>>>> d3cd053b
   settings['connection'] = con;
   settings['802-11-wireless'] = ws;
   settings['802-11-wireless-security'] = wss;
@@ -2077,10 +1770,7 @@
     case "bluetooth":
     case "wifi-p2p":
     case "bridge":
-<<<<<<< HEAD
-=======
       new_connection = prepareBridgeConnection();
->>>>>>> d3cd053b
     default:
       break;
   }
@@ -2303,34 +1993,12 @@
     $sel.append(option);
   }
 
-<<<<<<< HEAD
-    for(i=0; i<data.length; i++) {
-      var option = "<option value=" + data[i] + ">" + data[i] + "</option>";
-      pos = data[i].lastIndexOf(".");
-      if( -1 == pos){
-        continue;
-      }
-      //".pac" files for FAST authentication
-      if (data[i].substr(pos+1) == "pac"){
-        pac_file.append(option);
-        continue;
-      }
-
-      ca.append(option);
-      client.append(option);
-      pri.append(option);
-      phase2_ca.append(option);
-      phase2_client.append(option);
-      phase2_pri.append(option);
-    }
-=======
   if(val){
     $sel.val(val);
     $sel.change();
   }
   else {
     $sel.val("");
->>>>>>> d3cd053b
   }
 }
 
@@ -2415,8 +2083,6 @@
       }
       $("#interface-name").prop("selectedIndex", 0);
       $("#interface-name").change();
-<<<<<<< HEAD
-=======
     }
 
     interfaces = checkValueInSelectList($("#interface-name option"), "br");
@@ -2432,7 +2098,6 @@
         sel.append(option);
       }
       $("#connection-master").prop("selectedIndex", 0);
->>>>>>> d3cd053b
     }
   })
   .fail(function( xhr, textStatus, errorThrown) {
