--- conflicted
+++ resolved
@@ -1,14 +1,5 @@
 <form method="POST" id="form-import-config" enctype="multipart/form-data">
 	<div class="input-group mt-3">
-<<<<<<< HEAD
-		<input type="text" class="d-none" name="typ" value="config">
-		<input type="file" class="form-control-file" id="input-file-config" name="fil" accept=".zip"/>
-	</div>
-	<div class="input-group mt-3">
-		<input type="password" class="form-control i18n" id="config-decrypt-passwd" name="Password" placeholder="password">
-		<div class="input-group-append">
-			<button type="button" id="bt-import-config" class="btn btn-primary i18n" name="Import system configuration">Import network configuration</button>
-=======
 		 <div class="input-group-prepend i18n" name="Select File">
 			<span class="input-group-text">Select File</span>
 		</div>
@@ -19,44 +10,27 @@
 		<input type="password" class="form-control i18n" id="config-encrypt-password" name="password" placeholder="Password">
 		<div class="input-group-append">
 			<button type="button" id="bt-import-config" class="btn btn-primary i18n" name="Import System Configuration">Import system configuration</button>
->>>>>>> d3cd053b
 		</div>
 	</div>
 </form>
 <br>
 <form>
 	<div class="input-group mt-3">
-<<<<<<< HEAD
-		<input type="password" class="form-control i18n" id="config-encrypt-passwd" name="Password" placeholder="password">
-		<div class="input-group-append">
-			<button type="button" id="bt-export-config" class="btn btn-primary i18n" name="Export system configuration" >Export network configuration</button>
-=======
 		<input type="password" class="form-control i18n" id="config-decrypt-password" name="password" placeholder="Password">
 		<div class="input-group-append">
 			<button type="button" id="bt-export-config" class="btn btn-primary i18n" name="Export System Configuration" >Export system configuration</button>
->>>>>>> d3cd053b
 		</div>
 	</div>
 	<br>
 	<div class="input-group mt-3">
-<<<<<<< HEAD
-		<input type="password" class="form-control i18n" id="log-encrypt-passwd" name="Password" placeholder="password">
-		<div class="input-group-append">
-			<button type="button" id="bt-export-log" class="btn btn-primary i18n" name="Export system log">Export system log</button>
-=======
 		<input type="password" class="form-control i18n" id="log-decrypt-password" name="password" placeholder="Password">
 		<div class="input-group-append">
 			<button type="button" id="bt-export-log" class="btn btn-primary i18n" name="Export System Log">Export system log</button>
->>>>>>> d3cd053b
 		</div>
 	</div>
 	<div class="input-group justify-content-end mt-3">
 		<span class="input-group-btn">
-<<<<<<< HEAD
-			<button type="button" id="bt-export-debug" class="btn btn-primary i18n" name="Export debug data">Export debug data</button>
-=======
 			<button type="button" id="bt-export-debug" class="btn btn-primary i18n" name="Export Debug Data">Export debug data</button>
->>>>>>> d3cd053b
 		</span>
 	</div>
 	<div class="input-group mt-3">
