--- conflicted
+++ resolved
@@ -8,21 +8,6 @@
   });
 
   $(document).on("click", "#bt-import-config", function(){
-<<<<<<< HEAD
-    importArchive('config');
-  });
-
-  $(document).on("click", "#bt-export-config", function(){
-    exportArchive('config');
-  });
-
-  $(document).on("click", "#bt-export-log", function(){
-    exportArchive('log');
-  });
-
-  $(document).on("click", "#bt-export-debug", function(){
-    exportArchive('debug');
-=======
 
     let passwd = $("#config-encrypt-password").val();
     if (passwd.length < 8 || passwd.length > 64) {
@@ -53,7 +38,6 @@
 
   $(document).on("click", "#bt-export-debug", function(){
     fileDownload('debug', $("#bt-export-debug"));
->>>>>>> d3cd053b
   });
 
   $(document).on("click", "#bt-reboot", function(){
