--- conflicted
+++ resolved
@@ -22,32 +22,21 @@
 }
 
 function validatePassword(passwd) {
-<<<<<<< HEAD
 
   if(passwd.length < 8 || passwd.length > 64) {
     return "8-64 characters are required for password";
-=======
-
-  if(passwd.length < 8 || passwd.length > 64) {
-    return "8-64 characters are required for password";
   }
 
   if(passwd.match(/[a-zA-Z]/g) == null) {
     return "Minimally one character is required";
->>>>>>> d3cd053b
   }
 
   if(passwd.match(/[0-9]/g) == null) {
     return "Minimally one number is required";
   }
 
-<<<<<<< HEAD
-  if(passwd.match(/\W+/g) == null) {
-    return "Minimally one special charcter is required";
-=======
   if(passwd.match(/[^a-zA-Z0-9]/g) == null) {
     return "Minimally one special character is required";
->>>>>>> d3cd053b
   }
   return;
 }
@@ -144,11 +133,7 @@
     });
 
     row += '<td class="text-center">';
-<<<<<<< HEAD
-    row += '<input type="button" class="btn btn-primary" id="bt-del-user-' + name + '" value="' + i18nData['delete user'] + '">';
-=======
     row += '<input type="button" class="btn btn-primary" id="bt-del-user-' + name + '" value="' + i18nData['Delete'] + '">';
->>>>>>> d3cd053b
     row += '</td>';
 
     $(document).on("click", "#bt-del-user-" + name, function(){
