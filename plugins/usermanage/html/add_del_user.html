
<form>
	<h5 class="text-center i18n" name="User List">User List</h5>
	<div class="table-responsive">
		<table id="table-user" class="table table-borderless">
			<thead>
				<tr>
					<th scope="col text-center"></th>
					<th scope="col text-center"></th>
					<th scope="col text-center"></th>
					<th scope="col text-center"></th>
				</tr>
			</thead>
			<tbody>
			</tbody>
		</table>
	</div>
	<br>
	<h5 class="text-center i18n" name="User Permission">User Permission</h5>
	<div class="table-responsive">
		<table id="table-user-permission" class="table table-borderless">
			<thead>
				<tr>
					<th scope="col text-center"></th>
					<th scope="col text-center"></th>
					<th scope="col text-center"></th>
					<th scope="col text-center"></th>
				</tr>
			</thead>
			<tbody>
			</tbody>
		</table>
	</div>
	<br>
	<div class="input-group mb-3">
		<div class="input-group-prepend i18n" name="Username">
			  <span class="input-group-text">Username</span>
		</div>
		<input type="text" class="form-control input-sm i18n" id="ipm-username" name="Username" placeholder="Username">
	</div>
	<div class="input-group mb-3">
		<div class="input-group-prepend i18n" name="password">
			  <span class="input-group-text">Password</span>
		</div>
<<<<<<< HEAD
		<input type="password" class="form-control i18n" id="ipm-password" name="Password" placeholder="8-64 characters, including at least one number and one speical character">
=======
		<input type="password" class="form-control i18n" id="ipm-password" name="password" placeholder="8-64 characters, including at least one number and one speical character">
>>>>>>> d3cd053b
	</div>
	<div class="text-center mb-3">
		<input type="button" id="bt-add-user" class="btn btn-primary i18n" name="Add User" value="Add User">
	</div>
	<div class="input-group mb-3">
		<div class="input-group-prepend i18n" name="Special character list">
			  <span class="input-group-text">Special character list:</span>
		</div>
<<<<<<< HEAD
		<input type="text" class="form-control" placeholder="~, !, @, #, $, %, ^, &, *, (, ), -, +, =, {, }, [, ], |, \, :, ;, ', ., ,, ?, /, <, >" readonly>
=======
		<input type="text" class="form-control" placeholder="`, ~, !, @, #, $, %, ^, &, *, (, ), -, _, +, =, {, }, [, ], |, \, :, ;, ', ., ,, ?, /, <, >" readonly>
>>>>>>> d3cd053b
	</div>
</form><|MERGE_RESOLUTION|>--- conflicted
+++ resolved
@@ -42,11 +42,7 @@
 		<div class="input-group-prepend i18n" name="password">
 			  <span class="input-group-text">Password</span>
 		</div>
-<<<<<<< HEAD
-		<input type="password" class="form-control i18n" id="ipm-password" name="Password" placeholder="8-64 characters, including at least one number and one speical character">
-=======
 		<input type="password" class="form-control i18n" id="ipm-password" name="password" placeholder="8-64 characters, including at least one number and one speical character">
->>>>>>> d3cd053b
 	</div>
 	<div class="text-center mb-3">
 		<input type="button" id="bt-add-user" class="btn btn-primary i18n" name="Add User" value="Add User">
@@ -55,10 +51,6 @@
 		<div class="input-group-prepend i18n" name="Special character list">
 			  <span class="input-group-text">Special character list:</span>
 		</div>
-<<<<<<< HEAD
-		<input type="text" class="form-control" placeholder="~, !, @, #, $, %, ^, &, *, (, ), -, +, =, {, }, [, ], |, \, :, ;, ', ., ,, ?, /, <, >" readonly>
-=======
 		<input type="text" class="form-control" placeholder="`, ~, !, @, #, $, %, ^, &, *, (, ), -, _, +, =, {, }, [, ], |, \, :, ;, ', ., ,, ?, /, <, >" readonly>
->>>>>>> d3cd053b
 	</div>
 </form>